/* See COPYRIGHT for copyright information. */

#include <inc/x86.h>
#include <inc/mmu.h>
#include <inc/error.h>
#include <inc/string.h>
#include <inc/assert.h>
#include <inc/elf.h>

#include <kern/env.h>
#include <kern/pmap.h>
#include <kern/trap.h>
#include <kern/monitor.h>
#include <kern/sched.h>
#include <kern/cpu.h>
#include <kern/spinlock.h>

struct Env *envs = NULL;		// All environments
bool env_priority_enabled = 0; // Lab 4 Challenge 2
static struct Env *env_free_list;	// Free environment list
					// (linked by Env->env_link)

#define ENVGENSHIFT	12		// >= LOGNENV

// Global descriptor table.
//
// Set up global descriptor table (GDT) with separate segments for
// kernel mode and user mode.  Segments serve many purposes on the x86.
// We don't use any of their memory-mapping capabilities, but we need
// them to switch privilege levels. 
//
// The kernel and user segments are identical except for the DPL.
// To load the SS register, the CPL must equal the DPL.  Thus,
// we must duplicate the segments for the user and the kernel.
//
// In particular, the last argument to the SEG macro used in the
// definition of gdt specifies the Descriptor Privilege Level (DPL)
// of that descriptor: 0 for kernel and 3 for user.
//
struct Segdesc gdt[NCPU + 5] =
{
	// 0x0 - unused (always faults -- for trapping NULL far pointers)
	SEG_NULL,

	// 0x8 - kernel code segment
	[GD_KT >> 3] = SEG(STA_X | STA_R, 0x0, 0xffffffff, 0),

	// 0x10 - kernel data segment
	[GD_KD >> 3] = SEG(STA_W, 0x0, 0xffffffff, 0),

	// 0x18 - user code segment
	[GD_UT >> 3] = SEG(STA_X | STA_R, 0x0, 0xffffffff, 3),

	// 0x20 - user data segment
	[GD_UD >> 3] = SEG(STA_W, 0x0, 0xffffffff, 3),

	// Per-CPU TSS descriptors (starting from GD_TSS0) are initialized
	// in trap_init_percpu()
	[GD_TSS0 >> 3] = SEG_NULL
};

struct Pseudodesc gdt_pd = {
	sizeof(gdt) - 1, (unsigned long) gdt
};

//
// Converts an envid to an env pointer.
// If checkperm is set, the specified environment must be either the
// current environment or an immediate child of the current environment.
//
// RETURNS
//   0 on success, -E_BAD_ENV on error.
//   On success, sets *env_store to the environment.
//   On error, sets *env_store to NULL.
//
int
envid2env(envid_t envid, struct Env **env_store, bool checkperm)
{
	struct Env *e;

	// If envid is zero, return the current environment.
	if (envid == 0) {
		*env_store = curenv;
		return 0;
	}

	// Look up the Env structure via the index part of the envid,
	// then check the env_id field in that struct Env
	// to ensure that the envid is not stale
	// (i.e., does not refer to a _previous_ environment
	// that used the same slot in the envs[] array).
	e = &envs[ENVX(envid)];
	if (e->env_status == ENV_FREE || e->env_id != envid) {
		*env_store = 0;
		return -E_BAD_ENV;
	}

	// Check that the calling environment has legitimate permission
	// to manipulate the specified environment.
	// If checkperm is set, the specified environment
	// must be either the current environment
	// or an immediate child of the current environment.
	if (checkperm && e != curenv && e->env_parent_id != curenv->env_id) {
		*env_store = 0;
		return -E_BAD_ENV;
	}

	*env_store = e;
	return 0;
}

// Mark all environments in 'envs' as free, set their env_ids to 0,
// and insert them into the env_free_list.
// Make sure the environments are in the free list in the same order
// they are in the envs array (i.e., so that the first call to
// env_alloc() returns envs[0]).
//
void
env_init(void)
{
	// Set up envs array
	// LAB 3: Your code here.
	int i;
	for (i = 0; i < NENV; i++) {
		envs[i].env_id = 0;
		envs[i].env_parent_id = 0;
		envs[i].env_type = ENV_TYPE_USER;
		envs[i].env_status = ENV_FREE;
		envs[i].env_runs = 0;
		envs[i].env_pgdir = NULL;
		if (i == 0)
			env_free_list = envs;
		else
			envs[i - 1].env_link = &envs[i]; 
	}
	envs[NENV - 1].env_link = NULL;

	// Per-CPU part of the initialization
	env_init_percpu();
}

// Load GDT and segment descriptors.
void
env_init_percpu(void)
{
	lgdt(&gdt_pd);
	// The kernel never uses GS or FS, so we leave those set to
	// the user data segment.
	asm volatile("movw %%ax,%%gs" :: "a" (GD_UD|3));
	asm volatile("movw %%ax,%%fs" :: "a" (GD_UD|3));
	// The kernel does use ES, DS, and SS.  We'll change between
	// the kernel and user data segments as needed.
	asm volatile("movw %%ax,%%es" :: "a" (GD_KD));
	asm volatile("movw %%ax,%%ds" :: "a" (GD_KD));
	asm volatile("movw %%ax,%%ss" :: "a" (GD_KD));
	// Load the kernel text segment into CS.
	asm volatile("ljmp %0,$1f\n 1:\n" :: "i" (GD_KT));
	// For good measure, clear the local descriptor table (LDT),
	// since we don't use it.
	lldt(0);
}

//
// Initialize the kernel virtual memory layout for environment e.
// Allocate a page directory, set e->env_pgdir accordingly,
// and initialize the kernel portion of the new environment's address space.
// Do NOT (yet) map anything into the user portion
// of the environment's virtual address space.
//
// Returns 0 on success, < 0 on error.  Errors include:
//	-E_NO_MEM if page directory or table could not be allocated.
//
static int
env_setup_vm(struct Env *e)
{
	int i;
	struct PageInfo *p = NULL;

	// Allocate a page for the page directory
	if (!(p = page_alloc(ALLOC_ZERO)))
		return -E_NO_MEM;

	// Now, set e->env_pgdir and initialize the page directory.
	//
	// Hint:
	//    - The VA space of all envs is identical above UTOP
	//	(except at UVPT, which we've set below).
	//	See inc/memlayout.h for permissions and layout.
	//	Can you use kern_pgdir as a template?  Hint: Yes.
	//	(Make sure you got the permissions right in Lab 2.)
	//    - The initial VA below UTOP is empty.
	//    - You do not need to make any more calls to page_alloc.
	//    - Note: In general, pp_ref is not maintained for
	//	physical pages mapped only above UTOP, but env_pgdir
	//	is an exception -- you need to increment env_pgdir's
	//	pp_ref for env_free to work correctly.
	//    - The functions in kern/pmap.h are handy.

	// LAB 3: Your code here.
	e->env_pgdir = page2kva(p);
	memmove(e->env_pgdir, kern_pgdir, PGSIZE);
	memset(e->env_pgdir, 0, PDX(UTOP) * sizeof(pde_t));
	p->pp_ref++;

	// UVPT maps the env's own page table read-only.
	// Permissions: kernel R, user R
	e->env_pgdir[PDX(UVPT)] = PADDR(e->env_pgdir) | PTE_P | PTE_U;

	return 0;
}

//
// Allocates and initializes a new environment.
// On success, the new environment is stored in *newenv_store.
//
// Returns 0 on success, < 0 on failure.  Errors include:
//	-E_NO_FREE_ENV if all NENVS environments are allocated
//	-E_NO_MEM on memory exhaustion
//
int
env_alloc(struct Env **newenv_store, envid_t parent_id)
{
	int32_t generation;
	int r;
	struct Env *e;

	if (!(e = env_free_list))
		return -E_NO_FREE_ENV;

	// Allocate and set up the page directory for this environment.
	if ((r = env_setup_vm(e)) < 0)
		return r;

	// Generate an env_id for this environment.
	generation = (e->env_id + (1 << ENVGENSHIFT)) & ~(NENV - 1);
	if (generation <= 0)	// Don't create a negative env_id.
		generation = 1 << ENVGENSHIFT;
	e->env_id = generation | (e - envs);

	// Set the basic status variables.
	e->env_parent_id = parent_id;
	e->env_type = ENV_TYPE_USER;
	e->env_status = ENV_RUNNABLE;
	e->env_runs = 0;

	// Clear out all the saved register state,
	// to prevent the register values
	// of a prior environment inhabiting this Env structure
	// from "leaking" into our new environment.
	memset(&e->env_tf, 0, sizeof(e->env_tf));

	// Set up appropriate initial values for the segment registers.
	// GD_UD is the user data segment selector in the GDT, and
	// GD_UT is the user text segment selector (see inc/memlayout.h).
	// The low 2 bits of each segment register contains the
	// Requestor Privilege Level (RPL); 3 means user mode.  When
	// we switch privilege levels, the hardware does various
	// checks involving the RPL and the Descriptor Privilege Level
	// (DPL) stored in the descriptors themselves.
	e->env_tf.tf_ds = GD_UD | 3;
	e->env_tf.tf_es = GD_UD | 3;
	e->env_tf.tf_ss = GD_UD | 3;
	e->env_tf.tf_esp = USTACKTOP;
	e->env_tf.tf_cs = GD_UT | 3;
	// You will set e->env_tf.tf_eip later.

	// Enable interrupts while in user mode.
	// LAB 4: Your code here.
	e->env_tf.tf_eflags |= FL_IF;
	// Lab 4 Challenge 2:
	e->env_priority = ENV_PRIORITY_NORMAL;

	// Clear the page fault handler until user installs one.
	e->env_pgfault_upcall = 0;

	// Also clear the IPC receiving flag.
	e->env_ipc_recving = 0;

	// commit the allocation
	env_free_list = e->env_link;
	*newenv_store = e;

	// cprintf("[%08x] new env %08x\n", curenv ? curenv->env_id : 0, e->env_id);
	return 0;
}

//
// Allocate len bytes of physical memory for environment env,
// and map it at virtual address va in the environment's address space.
// Does not zero or otherwise initialize the mapped pages in any way.
// Pages should be writable by user and kernel.
// Panic if any allocation attempt fails.
//
static void
region_alloc(struct Env *e, void *va, size_t len)
{
	// LAB 3: Your code here.
	// (But only if you need it for load_icode.)
	//
	// Hint: It is easier to use region_alloc if the caller can pass
	//   'va' and 'len' values that are not page-aligned.
	//   You should round va down, and round (va + len) up.
	//   (Watch out for corner-cases!)
	struct PageInfo* p = NULL;
	uint32_t i = 0;
	int r = 0;
	for (i = ROUNDDOWN((uint32_t)va, PGSIZE); i < ROUNDUP((uint32_t)va + len, PGSIZE); i+=PGSIZE) {
		p = page_alloc(0);
		if (p == NULL)
			panic("region_alloc: Out of memory!\n");
		r = page_insert(e->env_pgdir, p, (void*)i, PTE_W | PTE_U | PTE_P);
		if (r < 0)
			panic("region_alloc: %e\n", r);
	}
}

//
// Set up the initial program binary, stack, and processor flags
// for a user process.
// This function is ONLY called during kernel initialization,
// before running the first user-mode environment.
//
// This function loads all loadable segments from the ELF binary image
// into the environment's user memory, starting at the appropriate
// virtual addresses indicated in the ELF program header.
// At the same time it clears to zero any portions of these segments
// that are marked in the program header as being mapped
// but not actually present in the ELF file - i.e., the program's bss section.
//
// All this is very similar to what our boot loader does, except the boot
// loader also needs to read the code from disk.  Take a look at
// boot/main.c to get ideas.
//
// Finally, this function maps one page for the program's initial stack.
//
// load_icode panics if it encounters problems.
//  - How might load_icode fail?  What might be wrong with the given input?
//
static void
load_icode(struct Env *e, uint8_t *binary, size_t size)
{
	// Hints:
	//  Load each program segment into virtual memory
	//  at the address specified in the ELF section header.
	//  You should only load segments with ph->p_type == ELF_PROG_LOAD.
	//  Each segment's virtual address can be found in ph->p_va
	//  and its size in memory can be found in ph->p_memsz.
	//  The ph->p_filesz bytes from the ELF binary, starting at
	//  'binary + ph->p_offset', should be copied to virtual address
	//  ph->p_va.  Any remaining memory bytes should be cleared to zero.
	//  (The ELF header should have ph->p_filesz <= ph->p_memsz.)
	//  Use functions from the previous lab to allocate and map pages.
	//
	//  All page protection bits should be user read/write for now.
	//  ELF segments are not necessarily page-aligned, but you can
	//  assume for this function that no two segments will touch
	//  the same virtual page.
	//
	//  You may find a function like region_alloc useful.
	//
	//  Loading the segments is much simpler if you can move data
	//  directly into the virtual addresses stored in the ELF binary.
	//  So which page directory should be in force during
	//  this function?
	//
	//  You must also do something with the program's entry point,
	//  to make sure that the environment starts executing there.
	//  What?  (See env_run() and env_pop_tf() below.)

	// LAB 3: Your code here.
	struct Elf *elf = (struct Elf*)binary;
	struct Proghdr *ph, *eph;
	if (elf->e_magic != ELF_MAGIC)
		panic("load_icode: Elf header is not correct");
	ph = (struct Proghdr *) ((uint8_t *) elf + elf->e_phoff);
	eph = ph + elf->e_phnum;
	lcr3(PADDR(e->env_pgdir));
	for (; ph < eph; ph++)
		if (ph->p_type == ELF_PROG_LOAD) {
			if (ph->p_filesz > ph->p_memsz)
				panic("load_icode: File size is larger than memory size");
			region_alloc(e, (void*)ph->p_va, ph->p_memsz);
			memmove((void*)ph->p_va, binary + ph->p_offset, ph->p_filesz);
			memset((void*)ph->p_va + ph->p_filesz, 0, ph->p_memsz - ph->p_filesz);
		}

	// Hint in env_alloc
	e->env_tf.tf_eip = elf->e_entry;

	// Now map one page for the program's initial stack
	// at virtual address USTACKTOP - PGSIZE.

	// LAB 3: Your code here.
	region_alloc(e, (void*)USTACKTOP - PGSIZE, PGSIZE);
	lcr3(PADDR(kern_pgdir));
}

//
// Allocates a new env with env_alloc, loads the named elf
// binary into it with load_icode, and sets its env_type.
// This function is ONLY called during kernel initialization,
// before running the first user-mode environment.
// The new env's parent ID is set to 0.
//
void
env_create(uint8_t *binary, size_t size, enum EnvType type)
{
	// LAB 3: Your code here.
<<<<<<< HEAD

	// If this is the file server (type == ENV_TYPE_FS) give it I/O privileges.
	// LAB 5: Your code here.
=======
	struct Env* e;
	int r = env_alloc(&e, 0);
	if (r < 0)
		panic("env_create: %e\n", r);
	load_icode(e, binary, size);
	e->env_type = type;
>>>>>>> 62384dff
}

//
// Frees env e and all memory it uses.
//
void
env_free(struct Env *e)
{
	pte_t *pt;
	uint32_t pdeno, pteno;
	physaddr_t pa;

	// If freeing the current environment, switch to kern_pgdir
	// before freeing the page directory, just in case the page
	// gets reused.
	if (e == curenv)
		lcr3(PADDR(kern_pgdir));

	// Note the environment's demise.
	// cprintf("[%08x] free env %08x\n", curenv ? curenv->env_id : 0, e->env_id);

	// Flush all mapped pages in the user portion of the address space
	static_assert(UTOP % PTSIZE == 0);
	for (pdeno = 0; pdeno < PDX(UTOP); pdeno++) {

		// only look at mapped page tables
		if (!(e->env_pgdir[pdeno] & PTE_P))
			continue;

		// find the pa and va of the page table
		pa = PTE_ADDR(e->env_pgdir[pdeno]);
		pt = (pte_t*) KADDR(pa);

		// unmap all PTEs in this page table
		for (pteno = 0; pteno <= PTX(~0); pteno++) {
			if (pt[pteno] & PTE_P)
				page_remove(e->env_pgdir, PGADDR(pdeno, pteno, 0));
		}

		// free the page table itself
		e->env_pgdir[pdeno] = 0;
		page_decref(pa2page(pa));
	}

	// free the page directory
	pa = PADDR(e->env_pgdir);
	e->env_pgdir = 0;
	page_decref(pa2page(pa));

	// return the environment to the free list
	e->env_status = ENV_FREE;
	e->env_link = env_free_list;
	env_free_list = e;
}

//
// Frees environment e.
// If e was the current env, then runs a new environment (and does not return
// to the caller).
//
void
env_destroy(struct Env *e)
{
	// If e is currently running on other CPUs, we change its state to
	// ENV_DYING. A zombie environment will be freed the next time
	// it traps to the kernel.
	if (e->env_status == ENV_RUNNING && curenv != e) {
		e->env_status = ENV_DYING;
		return;
	}

	env_free(e);

	if (curenv == e) {
		curenv = NULL;
		sched_yield();
	}
}


//
// Restores the register values in the Trapframe with the 'iret' instruction.
// This exits the kernel and starts executing some environment's code.
//
// This function does not return.
//
void
env_pop_tf(struct Trapframe *tf)
{
	// Record the CPU we are running on for user-space debugging
	curenv->env_cpunum = cpunum();

	__asm __volatile("movl %0,%%esp\n"
		"\tpopal\n"
		"\tpopl %%es\n"
		"\tpopl %%ds\n"
		"\taddl $0x8,%%esp\n" /* skip tf_trapno and tf_errcode */
		"\tiret"
		: : "g" (tf) : "memory");
	panic("iret failed");  /* mostly to placate the compiler */
}

//
// Context switch from curenv to env e.
// Note: if this is the first call to env_run, curenv is NULL.
//
// This function does not return.
//
void
env_run(struct Env *e)
{
	// Step 1: If this is a context switch (a new environment is running):
	//	   1. Set the current environment (if any) back to
	//	      ENV_RUNNABLE if it is ENV_RUNNING (think about
	//	      what other states it can be in),
	//	   2. Set 'curenv' to the new environment,
	//	   3. Set its status to ENV_RUNNING,
	//	   4. Update its 'env_runs' counter,
	//	   5. Use lcr3() to switch to its address space.
	// Step 2: Use env_pop_tf() to restore the environment's
	//	   registers and drop into user mode in the
	//	   environment.

	// Hint: This function loads the new environment's state from
	//	e->env_tf.  Go back through the code you wrote above
	//	and make sure you have set the relevant parts of
	//	e->env_tf to sensible values.

	// LAB 3: Your code here.
	if (curenv != e) {
		if (curenv && curenv->env_status == ENV_RUNNING)
			curenv->env_status = ENV_RUNNABLE;
		curenv = e;
		e->env_status = ENV_RUNNING;
		lcr3(PADDR(e->env_pgdir));
	}
	// LAB 4: Challenge 2
	e->env_runs ++;
	unlock_kernel();
	env_pop_tf(&(e->env_tf));
}
<|MERGE_RESOLUTION|>--- conflicted
+++ resolved
@@ -405,19 +405,15 @@
 void
 env_create(uint8_t *binary, size_t size, enum EnvType type)
 {
-	// LAB 3: Your code here.
-<<<<<<< HEAD
-
-	// If this is the file server (type == ENV_TYPE_FS) give it I/O privileges.
-	// LAB 5: Your code here.
-=======
 	struct Env* e;
 	int r = env_alloc(&e, 0);
 	if (r < 0)
 		panic("env_create: %e\n", r);
 	load_icode(e, binary, size);
 	e->env_type = type;
->>>>>>> 62384dff
+	
+	if (type==ENV_TYPE_FS)
+		e->env_tf.tf_eflags |= FL_IOPL_3;
 }
 
 //
