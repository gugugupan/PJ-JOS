--- conflicted
+++ resolved
@@ -75,7 +75,6 @@
 			user/fairness \
 			user/pingpong \
 			user/pingpongs \
-<<<<<<< HEAD
 			user/primes
 # Binary files for LAB5
 KERN_BINFILES +=	user/testfile \
@@ -92,9 +91,6 @@
 			user/primespipe \
 			user/testkbd \
 			user/testshell
-=======
-			user/primes \
->>>>>>> 62384dff
 
 KERN_OBJFILES := $(patsubst %.c, $(OBJDIR)/%.o, $(KERN_SRCFILES))
 KERN_OBJFILES := $(patsubst %.S, $(OBJDIR)/%.o, $(KERN_OBJFILES))
